--- conflicted
+++ resolved
@@ -59,111 +59,158 @@
         }
       }}
     >
-<<<<<<< HEAD
-      {/* Draw bonds as lines */}
-      {Object.values(molecule.bonds).map((bond: Bond) => {
-        const a1 = molecule.atoms[bond.beginAtomId];
-        const a2 = molecule.atoms[bond.endAtomId];
-        if (!a1 || !a2) return null;
-        return renderBondLines(a1, a2, bond.order, bond);
-      })}
-
-      {/* Drag preview for bond drawing */}
-      {mode === "atom" && dragStartAtomId && dragPos && (() => {
-        const a1 = molecule.atoms[dragStartAtomId];
-        if (!a1) return null;
-        return (
-          <line
-            x1={a1.x}
-            y1={a1.y}
-            x2={dragPos.x}
-            y2={dragPos.y}
-            stroke="gray"
-            strokeDasharray="4 3"
-            strokeWidth={2}
-          />
-        );
+{/* Draw bonds as lines */}
+{Object.values(molecule.bonds).map((bond: Bond) => {
+  const a1 = molecule.atoms[bond.beginAtomId];
+  const a2 = molecule.atoms[bond.endAtomId];
+  if (!a1 || !a2) return null;
+  return renderBondLines(a1, a2, bond.order, bond, molecule);
+})}
+
+{/* Drag preview for bond drawing */}
+{mode === "atom" && dragStartAtomId && dragPos && (() => {
+  const a1 = molecule.atoms[dragStartAtomId];
+  if (!a1) return null;
+  return (
+    <line
+      x1={a1.x}
+      y1={a1.y}
+      x2={dragPos.x}
+      y2={dragPos.y}
+      stroke="gray"
+      strokeDasharray="4 3"
+      strokeWidth={2}
+    />
+  );
+})()}
+
+{(Object.values(molecule.atoms) as Atom[]).map((atom: Atom) => {
+  const isCarbon = atom.element === "C" || atom.element === "c";
+  const isNitrogen = atom.element === "N" || atom.element === "n";
+  const isHydrogenAtom = atom.element === "H" || atom.element === "h";
+  const bondCount = getAtomBondCount(atom, molecule);
+
+  return (
+    <g
+      key={atom.id}
+      onMouseDown={e => {
+        if (onAtomMouseDown) {
+          const { x, y } = getRelativeCoords(e as any);
+          onAtomMouseDown(atom.id, x, y);
+          e.stopPropagation();
+        }
+      }}
+      onMouseUp={e => {
+        if (onAtomMouseUp) {
+          const { x, y } = getRelativeCoords(e as any);
+          onAtomMouseUp(atom.id, x, y);
+          e.stopPropagation();
+        }
+      }}
+      style={{ cursor: "pointer" }}
+    >
+      {/* Transparent clickable region for all atoms */}
+      <circle
+        cx={atom.x}
+        cy={atom.y}
+        r={CLICK_RADIUS}
+        fill="transparent"
+        stroke="none"
+        pointerEvents="all"
+      />
+      {/* Unbonded carbon = methyl group (show as CH₃, no circle) */}
+      {isCarbon && bondCount === 0 && (
+        <text x={atom.x} y={atom.y + 7} textAnchor="middle" fontSize="22" fontFamily="sans-serif">
+          {"CH"}
+          <tspan fontSize="14" baselineShift="sub">3</tspan>
+        </text>
+      )}
+      {/* Nitrogen with explicit hydrogens, auto-flipping if needed */}
+      {isNitrogen && (() => {
+        const numH = Math.max(0, 3 - bondCount);
+
+        if (numH === 0) {
+          return (
+            <text x={atom.x} y={atom.y + 7} textAnchor="middle" fontSize="22" fontFamily="sans-serif" fill="#003399">
+              N
+            </text>
+          );
+        }
+
+        // Check angles to flip H/N if there's a likely intersection
+        const bondAngles = (Object.values(molecule.bonds) as Bond[])
+          .filter(b => b.beginAtomId === atom.id || b.endAtomId === atom.id)
+          .map(b => {
+            const otherId = b.beginAtomId === atom.id ? b.endAtomId : b.beginAtomId;
+            const other = molecule.atoms[otherId];
+            if (!other) return null;
+            return Math.atan2(other.y - atom.y, other.x - atom.x);
+          })
+          .filter(a => a !== null) as number[];
+
+        const preferred = 0;
+        const labelWedge = Math.PI / 4;
+
+        let flip = false;
+        for (const angle of bondAngles) {
+          let delta = Math.atan2(Math.sin(angle - preferred), Math.cos(angle - preferred));
+          if (Math.abs(delta) < labelWedge) {
+            flip = true;
+            break;
+          }
+        }
+
+        if (numH === 1) {
+          return (
+            <text x={atom.x} y={atom.y + 7} textAnchor="middle" fontSize="22" fontFamily="sans-serif" fill="#003399">
+              {flip ? "HN" : "NH"}
+            </text>
+          );
+        }
+
+        if (flip) {
+          // H₂N, H₃N
+          return (
+            <text x={atom.x} y={atom.y + 7} textAnchor="middle" fontSize="22" fontFamily="sans-serif" fill="#003399">
+              H<tspan fontSize="14" baselineShift="sub">{numH}</tspan>N
+            </text>
+          );
+        } else {
+          // NH₂, NH₃
+          return (
+            <text x={atom.x} y={atom.y + 7} textAnchor="middle" fontSize="22" fontFamily="sans-serif" fill="#003399">
+              N
+              H<tspan fontSize="14" baselineShift="sub">{numH}</tspan>
+            </text>
+          );
+        }
       })()}
-
-      {/* Atom rendering (labels, clickable overlays) */}
-      {Object.values(molecule.atoms).map((atom: Atom) => {
-        const isCarbon = atom.element === "C" || atom.element === "c";
-        const bondCount = getAtomBondCount(atom, molecule);
-
-        return (
-          <g
-            key={atom.id}
-            onMouseDown={e => {
-              if (onAtomMouseDown) {
-                const { x, y } = getRelativeCoords(e as any);
-                onAtomMouseDown(atom.id, x, y);
-                e.stopPropagation();
-              }
-            }}
-            onMouseUp={e => {
-              if (onAtomMouseUp && dragStartAtomId === atom.id) {
-                const { x, y } = getRelativeCoords(e as any);
-                onAtomMouseUp(atom.id, x, y);
-                e.stopPropagation();
-              }
-            }}
-            style={{ cursor: "pointer" }}
-          >
-            {/* Transparent clickable region for all atoms */}
-            <circle
-              cx={atom.x}
-              cy={atom.y}
-              r={CLICK_RADIUS}
-              fill="transparent"
-              stroke="none"
-              pointerEvents="all"
-            />
-            {/* Unbonded carbon = methyl group (show as CH₃, no circle) */}
-            {isCarbon && bondCount === 0 && (
-              <text x={atom.x} y={atom.y + 7} textAnchor="middle" fontSize="22" fontFamily="sans-serif">
-                {"CH"}
-                <tspan baselineShift="sub" fontSize="14">3</tspan>
-              </text>
-            )}
-            {/* Show explicit label and circle for heteroatoms */}
-            {!isCarbon && (
-              <>
-                <circle cx={atom.x} cy={atom.y} r={10} fill="white" stroke="black" />
-                <text x={atom.x} y={atom.y + 4} textAnchor="middle" fontSize="17" fontFamily="sans-serif">
-                  {atom.element}
-                </text>
-              </>
-            )}
-            {/* For carbons with bonds, don't draw anything except invisible clickable region */}
-          </g>
-        );
-      })}
-=======
-      {/* ... bond rendering code ... */}
-      {/* ... drag preview ... */}
-      {(Object.values(molecule.atoms) as Atom[]).map((atom: Atom) => (
-        <g
-          key={atom.id}
-          onMouseDown={e => {
-            if (onAtomMouseDown) {
-              const { x, y } = getRelativeCoords(e as any);
-              onAtomMouseDown(atom.id, x, y);
-              e.stopPropagation(); // <-- THIS IS IMPORTANT
-            }
-          }}
-          onMouseUp={e => {
-            if (onAtomMouseUp) {
-              const { x, y } = getRelativeCoords(e as any);
-              onAtomMouseUp(atom.id, x, y);
-              e.stopPropagation(); // <-- THIS IS IMPORTANT
-            }
-          }}
-          style={{ cursor: "pointer" }}
+      {isHydrogenAtom && (
+        <text
+          x={atom.x}
+          y={atom.y + 7}
+          textAnchor="middle"
+          fontSize="22"
+          fontFamily="sans-serif"
         >
-          {/* ... atom label rendering ... */}
-        </g>
-      ))}
->>>>>>> 4322482b
+          H
+        </text>
+      )}
+      {!isCarbon && !isNitrogen && !isHydrogenAtom && (
+        <text
+          x={atom.x}
+          y={atom.y + 7}
+          textAnchor="middle"
+          fontSize="22"
+          fontFamily="sans-serif"
+        >
+          {atom.element}
+        </text>
+      )}
+    </g>
+  );
+})}
+main
     </svg>
   );
 };
